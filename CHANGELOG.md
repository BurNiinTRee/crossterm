--- conflicted
+++ resolved
@@ -1,6 +1,6 @@
 # Version Master
 
-<<<<<<< HEAD
+- `queue!` & `execute!` macros allow trailing comma
 - `input` module
    Input event is called event from now on.
    The motivation for this is that input event is restricted input,
@@ -16,11 +16,7 @@
     - Remove `AsyncReader`, `SyncReader`
     - Remove `TerminalInput`
     - Introduce `poll` and `read` as new API.
-    
-=======
-- `queue!` & `execute!` macros allow trailing comma
-
->>>>>>> 9fdc6318
+
 # Version 0.13.3
 
 - Remove thread from AsyncReader on Windows.
