--- conflicted
+++ resolved
@@ -1,5 +1,4 @@
 //#![deny(unused_imports, unused_must_use)]
-
 //! # Input
 //!
 //! This documentation does not contain a lot of examples. The reason is that it's fairly
@@ -34,442 +33,15 @@
 //! The terminal has to be in the raw mode, raw mode prevents the input of the user to be displayed
 //! on the terminal screen.
 
-<<<<<<< HEAD
 pub use self::{
     event_pool::{poll, read, EventPool, EventPoolReadLock, EventPoolWriteLock},
     event_source::EventSource,
     events::{Event, KeyEvent, MouseButton, MouseEvent},
 };
 
+mod ansi;
 mod sys;
-
 mod event_pool;
 mod event_source;
 mod events;
-=======
-use crate::utils::{Command, Result};
 
-#[cfg(unix)]
-use self::input::unix::UnixInput;
-#[cfg(windows)]
-use self::input::windows::WindowsInput;
-use self::input::Input;
-pub use self::input::{AsyncReader, SyncReader};
-
-mod ansi;
-mod input;
-mod sys;
-
-/// Represents an input event.
-#[cfg_attr(feature = "serde", derive(Serialize, Deserialize))]
-#[derive(Debug, PartialOrd, PartialEq, Hash, Clone)]
-pub enum InputEvent {
-    /// A single key or a combination of keys.
-    Keyboard(KeyEvent),
-    /// A mouse event.
-    Mouse(MouseEvent),
-    /// An unsupported event.
-    ///
-    /// You can ignore this type of event, because it isn't used.
-    Unsupported(Vec<u8>), // TODO Not used, should be removed.
-    /// An unknown event.
-    Unknown,
-    /// Internal cursor position event. Don't use it, it will be removed in the
-    /// `crossterm` 1.0.
-    #[doc(hidden)]
-    #[cfg(unix)]
-    CursorPosition(u16, u16), // TODO 1.0: Remove
-}
-
-/// Represents a mouse event.
-#[cfg_attr(feature = "serde", derive(Serialize, Deserialize))]
-#[derive(Debug, PartialOrd, PartialEq, Hash, Clone, Copy)]
-pub enum MouseEvent {
-    /// Pressed mouse button at the location (column, row).
-    Press(MouseButton, u16, u16),
-    /// Released mouse button at the location (column, row).
-    Release(u16, u16),
-    /// Mouse moved with a pressed left button to the new location (column, row).
-    Hold(u16, u16),
-    /// An unknown mouse event.
-    Unknown,
-}
-
-/// Represents a mouse button/wheel.
-#[cfg_attr(feature = "serde", derive(Serialize, Deserialize))]
-#[derive(Debug, PartialOrd, PartialEq, Hash, Clone, Copy)]
-pub enum MouseButton {
-    /// Left mouse button.
-    Left,
-    /// Right mouse button.
-    Right,
-    /// Middle mouse button.
-    Middle,
-    /// Wheel scrolled up.
-    WheelUp,
-    /// Wheel scrolled down.
-    WheelDown,
-}
-
-/// Represents a key or a combination of keys.
-#[derive(Debug, PartialOrd, PartialEq, Eq, Clone, Copy, Hash)]
-#[cfg_attr(feature = "serde", derive(Serialize, Deserialize))]
-pub enum KeyEvent {
-    /// Backspace key.
-    Backspace,
-    /// Enter key.
-    Enter,
-    /// Left arrow key.
-    Left,
-    /// Right arrow key.
-    Right,
-    /// Up arrow key.
-    Up,
-    /// Down arrow key.
-    Down,
-    /// Home key.
-    Home,
-    /// End key.
-    End,
-    /// Page up key.
-    PageUp,
-    /// Page dow key.
-    PageDown,
-    /// Tab key.
-    Tab,
-    /// Shift + Tab key.
-    BackTab,
-    /// Delete key.
-    Delete,
-    /// Insert key.
-    Insert,
-    /// F key.
-    ///
-    /// `KeyEvent::F(1)` represents F1 key, etc.
-    F(u8),
-    /// A character.
-    ///
-    /// `KeyEvent::Char('c')` represents `c` character, etc.
-    Char(char),
-    /// Alt key + character.
-    ///
-    /// `KeyEvent::Alt('c')` represents `Alt + c`, etc.
-    Alt(char),
-    /// Ctrl key + character.
-    ///
-    /// `KeyEvent::Ctrl('c') ` represents `Ctrl + c`, etc.
-    Ctrl(char),
-    /// Null.
-    Null,
-    /// Escape key.
-    Esc,
-    /// Ctrl + up arrow key.
-    CtrlUp,
-    /// Ctrl + down arrow key.
-    CtrlDown,
-    /// Ctrl + right arrow key.
-    CtrlRight,
-    /// Ctrl + left arrow key.
-    CtrlLeft,
-    /// Shift + up arrow key.
-    ShiftUp,
-    /// Shift + down arrow key.
-    ShiftDown,
-    /// Shift + right arrow key.
-    ShiftRight,
-    /// Shift + left arrow key.
-    ShiftLeft,
-}
-
-/// An internal event.
-///
-/// Encapsulates publicly available `InputEvent` with additional internal
-/// events that shouldn't be publicly available to the crate users.
-#[cfg(unix)]
-#[derive(Debug, PartialOrd, PartialEq, Hash, Clone)]
-pub(crate) enum InternalEvent {
-    /// An input event.
-    Input(InputEvent),
-    /// A cursor position (`x`, `y`).
-    CursorPosition(u16, u16),
-}
-
-/// Converts an `InternalEvent` into a possible `InputEvent`.
-#[cfg(unix)]
-impl From<InternalEvent> for Option<InputEvent> {
-    fn from(ie: InternalEvent) -> Self {
-        match ie {
-            InternalEvent::Input(input_event) => Some(input_event),
-            // TODO 1.0: Swallow `CursorPosition` and return `None`.
-            // `cursor::pos_raw()` will be able to use this module `internal_event_receiver()`
-            InternalEvent::CursorPosition(x, y) => Some(InputEvent::CursorPosition(x, y)),
-        }
-    }
-}
-
-/// A terminal input.
-///
-/// # Examples
-///
-/// ```no_run
-/// // You can replace the following line with `use crossterm::...;`
-/// // if you're using the `crossterm` crate with the `input` feature enabled.
-/// use crossterm::{Result, input::{TerminalInput}, screen::RawScreen};
-///
-/// fn main() -> Result<()> {
-///     let input = TerminalInput::new();
-///     // Read a single character
-///     let char = input.read_char()?;
-///     // Read a single line
-///     let line = input.read_line()?;
-///
-///     // Make sure to enable raw screen when reading input events
-///     let screen = RawScreen::into_raw_mode();
-///
-///     // Create async reader
-///     let mut async_stdin = input.read_async();
-///
-///     // Create sync reader
-///     let mut sync_stdin = input.read_sync();
-///
-///     // Enable mouse input events
-///     input.enable_mouse_mode()?;
-///     // Disable mouse input events
-///     input.disable_mouse_mode()
-/// }
-/// ```
-pub struct TerminalInput {
-    #[cfg(windows)]
-    input: WindowsInput,
-    #[cfg(unix)]
-    input: UnixInput,
-}
-
-impl TerminalInput {
-    /// Creates a new `TerminalInput`.
-    pub fn new() -> TerminalInput {
-        #[cfg(windows)]
-        let input = WindowsInput::new();
-
-        #[cfg(unix)]
-        let input = UnixInput::new();
-
-        TerminalInput { input }
-    }
-
-    /// Reads one line from the user input and strips the new line character(s).
-    ///
-    /// This function **does not work** when the raw mode is enabled (see the
-    /// [`crossterm_screen`](https://docs.rs/crossterm_screen/) crate documentation
-    /// to learn more). You should use the
-    /// [`read_async`](struct.TerminalInput.html#method.read_async),
-    /// [`read_until_async`](struct.TerminalInput.html#method.read_until_async)
-    /// or [`read_sync`](struct.TerminalInput.html#method.read_sync) method if the
-    /// raw mode is enabled.
-    ///
-    /// # Examples
-    ///
-    /// ```no_run
-    /// let input = crossterm::input::input();
-    /// match input.read_line() {
-    ///     Ok(s) => println!("string typed: {}", s),
-    ///     Err(e) => println!("error: {}", e),
-    /// }
-    /// ```
-    pub fn read_line(&self) -> Result<String> {
-        self.input.read_line()
-    }
-
-    /// Reads one character from the user input.
-    ///
-    /// # Examples
-    ///
-    /// ```no_run
-    /// let input = crossterm::input::input();
-    /// match input.read_char() {
-    ///     Ok(c) => println!("character pressed: {}", c),
-    ///     Err(e) => println!("error: {}", e),
-    /// }
-    /// ```
-    pub fn read_char(&self) -> Result<char> {
-        self.input.read_char()
-    }
-
-    /// Creates a new `AsyncReader` allowing to read the input asynchronously (not blocking).
-    ///
-    /// If you want a blocking, or less resource consuming read, see the
-    /// [`read_sync`](struct.TerminalInput.html#method.read_sync) method.
-    ///
-    /// # Notes
-    ///
-    /// * It requires enabled raw mode (see the
-    ///   [`crossterm_screen`](https://docs.rs/crossterm_screen/) crate documentation to learn more).
-    /// * A thread is spawned to read the input.
-    /// * The reading thread is cleaned up when you drop the [`AsyncReader`](struct.AsyncReader.html).
-    ///
-    /// # Examples
-    ///
-    /// ```no_run
-    /// use std::{thread, time::Duration};
-    /// use crossterm::input::input;
-    ///
-    /// let mut async_stdin = input().read_async();
-    ///
-    /// loop {
-    ///     if let Some(key_event) = async_stdin.next() {
-    ///         /* Check which event occurred here */
-    ///     }
-    ///
-    ///     thread::sleep(Duration::from_millis(50));
-    /// }
-    ///  ```
-    pub fn read_async(&self) -> AsyncReader {
-        self.input.read_async()
-    }
-
-    /// Creates a new `AsyncReader` allowing to read the input asynchronously (not blocking) until the
-    /// given `delimiter`.
-    ///
-    /// It behaves in the same way as the [`read_async`](struct.TerminalInput.html#method.read_async)
-    /// method, but it stops reading when the `delimiter` is hit.
-    ///
-    /// # Notes
-    ///
-    /// * It requires enabled raw mode (see the
-    ///   [`crossterm_screen`](https://docs.rs/crossterm_screen/) crate documentation to learn more).
-    /// * A thread is spawned to read the input.
-    /// * The reading thread is cleaned up when you drop the [`AsyncReader`](struct.AsyncReader.html).
-    ///
-    /// # Examples
-    ///
-    /// ```no_run
-    /// use std::{thread, time::Duration};
-    /// use crossterm::input::input;
-    ///
-    /// let mut async_stdin = input().read_until_async(b'x');
-    ///
-    /// loop {
-    ///     if let Some(key_event) = async_stdin.next() {
-    ///         /* Check which event occurred here */
-    ///     }
-    ///
-    ///     thread::sleep(Duration::from_millis(50));
-    /// }
-    ///  ```
-    pub fn read_until_async(&self, delimiter: u8) -> AsyncReader {
-        self.input.read_until_async(delimiter)
-    }
-
-    /// Creates a new `SyncReader` allowing to read the input synchronously (blocking).
-    ///
-    /// It's less resource hungry when compared to the
-    /// [`read_async`](struct.TerminalInput.html#method.read_async) method, because it doesn't
-    /// spawn any reading threads.
-    ///
-    /// # Examples
-    ///
-    /// ```no_run
-    /// use std::{thread, time::Duration};
-    /// use crossterm::input::input;
-    ///
-    /// let mut sync_stdin = input().read_sync();
-    ///
-    /// loop {
-    ///     if let Some(key_event) = sync_stdin.next() {
-    ///         /* Check which event occurred here */
-    ///     }
-    /// }
-    ///  ```
-    pub fn read_sync(&self) -> SyncReader {
-        self.input.read_sync()
-    }
-
-    /// Enables mouse events.
-    ///
-    /// Mouse events will be produced by the
-    /// [`AsyncReader`](struct.AsyncReader.html)/[`SyncReader`](struct.SyncReader.html).
-    pub fn enable_mouse_mode(&self) -> Result<()> {
-        self.input.enable_mouse_mode()
-    }
-
-    /// Disables mouse events.
-    ///
-    /// Mouse events wont be produced by the
-    /// [`AsyncReader`](struct.AsyncReader.html)/[`SyncReader`](struct.SyncReader.html).
-    pub fn disable_mouse_mode(&self) -> Result<()> {
-        self.input.disable_mouse_mode()
-    }
-}
-
-/// Creates a new `TerminalInput`.
-///
-/// # Examples
-///
-/// ```no_run
-/// // You can replace the following line with `use crossterm::...;`
-/// // if you're using the `crossterm` crate with the `input` feature enabled.
-/// use crossterm::{input::input, screen::RawScreen, Result};
-///
-/// fn main() -> Result<()> {
-///     let input = input();
-///     // Read a single character
-///     let char = input.read_char()?;
-///     // Read a single line
-///     let line = input.read_line()?;
-///
-///     // Make sure to enable raw screen when reading input events
-///     let screen = RawScreen::into_raw_mode();
-///
-///     // Create async reader
-///     let mut async_stdin = input.read_async();
-///
-///     // Create sync reader
-///     let mut sync_stdin = input.read_sync();
-///
-///     // Enable mouse input events
-///     input.enable_mouse_mode()?;
-///     // Disable mouse input events
-///     input.disable_mouse_mode()
-/// }
-/// ```
-pub fn input() -> TerminalInput {
-    TerminalInput::new()
-}
-
-/// A command that enables mouse mode
-///
-pub struct EnableMouseCapture;
-
-impl Command for EnableMouseCapture {
-    type AnsiType = String;
-
-    fn ansi_code(&self) -> Self::AnsiType {
-        ansi::enable_mouse_mode_csi_sequence()
-    }
-
-    #[cfg(windows)]
-    fn execute_winapi(&self) -> Result<()> {
-        input().enable_mouse_mode()
-    }
-}
-
-/// A command that disables mouse event monitoring.
-///
-/// Mouse events will be produced by the
-/// [`AsyncReader`](struct.AsyncReader.html)/[`SyncReader`](struct.SyncReader.html).
-///
-pub struct DisableMouseCapture;
-
-impl Command for DisableMouseCapture {
-    type AnsiType = String;
-
-    fn ansi_code(&self) -> Self::AnsiType {
-        ansi::disable_mouse_mode_csi_sequence()
-    }
-
-    #[cfg(windows)]
-    fn execute_winapi(&self) -> Result<()> {
-        input().disable_mouse_mode()
-    }
-}
->>>>>>> b2ff6d3b
